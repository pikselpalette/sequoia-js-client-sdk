--- conflicted
+++ resolved
@@ -46,7 +46,6 @@
   "author": "Piksel Product",
   "license": "Apache-2.0",
   "devDependencies": {
-<<<<<<< HEAD
     "@babel/core": "^7.1.2",
     "@babel/plugin-transform-runtime": "^7.1.0",
     "@babel/preset-env": "^7.1.0",
@@ -60,45 +59,20 @@
     "eslint-config-airbnb-base": "^13.1.0",
     "eslint-plugin-import": "^2.14.0",
     "eslint-plugin-jest": "^21.24.1",
-    "fetch-mock": "^6.5.2",
-=======
-    "babel-core": "^6.26.3",
-    "babel-loader": "^7.1.5",
-    "babel-plugin-add-module-exports": "0.2.1",
-    "babel-plugin-istanbul": "^4.1.6",
-    "babel-plugin-transform-runtime": "^6.23.0",
-    "babel-preset-env": "^1.7.0",
-    "codecov": "^3.0.4",
-    "eslint": "^5.1.0",
-    "eslint-config-airbnb-base": "^13.0.0",
-    "eslint-plugin-import": "^2.13.0",
-    "eslint-plugin-jest": "^21.17.0",
     "fetch-mock": "^7.0.2",
->>>>>>> 1c679352
     "ink-docstrap": "^1.3.2",
     "jest": "^23.6.0",
     "jest-fetch-mock": "^1.6.6",
     "jsdoc": "^3.5.5",
-<<<<<<< HEAD
     "regenerator-runtime": "^0.12.1",
     "stryker": "^0.29.5",
     "stryker-api": "^0.21.2",
     "stryker-babel-transpiler": "^0.7.4",
     "stryker-html-reporter": "^0.16.4",
-    "stryker-javascript-mutator": "^0.10.2",
+    "stryker-javascript-mutator": "^0.11.0",
     "stryker-jest-runner": "^1.2.2",
     "webpack": "^4.20.2",
     "webpack-cli": "^3.1.2"
-=======
-    "stryker": "^0.25.1",
-    "stryker-api": "^0.18.0",
-    "stryker-babel-transpiler": "^0.7.0",
-    "stryker-html-reporter": "^0.15.0",
-    "stryker-javascript-mutator": "^0.11.0",
-    "stryker-jest-runner": "^1.0.0",
-    "webpack": "^4.15.1",
-    "webpack-cli": "^3.0.8"
->>>>>>> 1c679352
   },
   "dependencies": {
     "@babel/runtime": "^7.1.2",
